--- conflicted
+++ resolved
@@ -3,11 +3,8 @@
 # SPDX-License-Identifier: MIT
 #
 import os
-<<<<<<< HEAD
 import json
-=======
 from pathlib import Path
->>>>>>> f59eece7
 
 import torch
 import numpy as np
@@ -78,21 +75,7 @@
         
         true_layout_fn = img_fn+".json"
         with Image.open(img_fn) as img:
-<<<<<<< HEAD
-            pred_layout=[]
-            
-            # Load images as PIL objects
-            for i, pred in enumerate(lpredictor.predict(img)):
-                print("PIL pred: {}".format(pred))
-                pred_layout.append({
-                    "label": pred["label"],
-                    "t": pred["t"].item(),
-                    "b": pred["b"].item(),
-                    "l": pred["l"].item(),
-                    "r": pred["r"].item(),
-                })
-            print(pred_layout)
-=======
+
             w, h = img.size
 
             # Load images as PIL objects
@@ -102,7 +85,7 @@
                 assert pred["t"] >= 0 and pred["t"] <= h
                 assert pred["r"] >= 0 and pred["r"] <= w
                 assert pred["b"] >= 0 and pred["b"] <= h
->>>>>>> f59eece7
+
             assert i + 1 == init["pred_bboxes"]
 
             if os.path.exists(true_layout_fn):
